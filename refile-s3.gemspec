--- conflicted
+++ resolved
@@ -20,11 +20,7 @@
   spec.required_ruby_version = ">= 2.1.0"
 
   spec.add_dependency "refile", "~> 0.6.0"
-<<<<<<< HEAD
-  spec.add_dependency "aws-sdk-s3", "~> 1"
-=======
   spec.add_dependency "aws-sdk-s3", "~> 1.13"
->>>>>>> 60572a11
   spec.add_development_dependency "bundler", "~> 1.7"
   spec.add_development_dependency "rake", "~> 10.0"
   spec.add_development_dependency "rspec", "~> 3.0"
